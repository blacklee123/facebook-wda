#!/usr/bin/env python
# -*- coding: utf-8 -*-


import json
import urlparse
import base64
import copy
import time
import re
from collections import namedtuple

import requests
import xcui_element_types

def urljoin(*urls):
    """
    The default urlparse.urljoin behavior look strange
    Standard urlparse.urljoin('http://a.com/foo', '/bar')
    Expect: http://a.com/foo/bar
    Actually: http://a.com/bar

    This function fix that.
    """
    return reduce(urlparse.urljoin, [u.strip('/')+'/' for u in urls if u.strip('/')], '').rstrip('/')


class Selector(object):
    def __init__(self, base_url, text=None, label=None, class_name=None, xpath=None, index=0):
        self._base_url = base_url
        self._text = unicode(text) if text else None
        self._class_name = unicode(class_name) if class_name else None
        self._xpath = unicode(xpath) if xpath else None
        self._index = index
        if class_name and not class_name.startswith('XCUIElementType'):
            self._class_name = 'XCUIElementType' + class_name.title()
        if xpath and not xpath.startswith('//XCUIElementType'):
            element = '|'.join(xcui_element_types.xcui_element)
            self._xpath = re.sub(r'/('+element+')', '/XCUIElementType\g<1>', xpath)

    def _request(self, data, suburl='elements', method='POST'):
        func = dict(GET=requests.get, POST=requests.post, DELETE=requests.delete)[method]
        res = func(urljoin(self._base_url, suburl), data=data)
        return res.json()

    @property
    def elements(self):
        """
        xpath: //XCUIElementTypeButton[@name='Share']
        Return like
        [
            {u'label': u'Dashboard', u'type': u'XCUIElementTypeStaticText', u'ELEMENT': u'E60237CB-5FD8-4D60-A6E4-F54B583931DF'},
            {u'label': None, u'type': u'XCUIElementTypeNavigationBar', u'ELEMENT': u'786F9BB6-7734-4B52-B341-09030256C3A6'},
            {u'label': u'Dashboard', u'type': u'XCUIElementTypeButton', u'ELEMENT': u'504C94B5-742D-4757-B954-096EE3512018'}
        ]

        Raises:
            SyntaxError
        """
        if self._text:
            using = 'link text'
            value = u'name={name}'.format(name=self._text)
        elif self._class_name:
            using = 'class name'
            value = self._class_name
        elif self._xpath:
            using = 'xpath'
            value = self._xpath
        else:
            raise SyntaxError("text or className must be set at least one")

        data = json.dumps({'using': using, 'value': value})
        response = self._request(data)['value']
        elems = []
        for elem in response: 
            if self._class_name and elem.get('type') != self._class_name:
                continue
            #eid = elem.get('ELEMENT')
            #if not self._property('displayed', eid=eid): # Since you can't see it, it is better to ignore it.
            #    continue
            # maybe need to judge location here.
            # relevant pr: https://github.com/facebook/WebDriverAgent/pull/230
            elems.append(elem)
            
        for elem in response:
            if self._class_name and elem.get('type') != self._class_name:
                continue
            #if self._text and elem.get('label') != self._text:
            #    continue
            #eid = elem.get('ELEMENT')
            #if not self._property('displayed', eid=eid): # Since you can't see it, it is better to ignore it.
            #    continue
            # maybe need to judge location here.
            elems.append(elem)

        for elem in response:
            if self._class_name and elem.get('type') != self._class_name:
                continue
            elems.append(elem)
        return elems

    def clone(self):
        return copy.deepcopy(self)

    def __getitem__(self, index):
        count = self.count
        if index >= count:
            raise IndexError()
        elif count == 1:
            return self
        else:
            selector = self.clone()
            selector._index = index
            return selector

    @property
    def exists(self):
        return len(self.elements) > self._index

    def wait(self, timeout=None):
        """
        Args:
            - timeout(float): None means infinient

        Returns:
            element(json) for example:
            {"label": "Dashboard"," "type": "XCUIElementTypeStaticText"," "ELEMENT": "E60237CB-5FD8-4D60-A6E4-F54B583931DF'}
        """
        start_time = time.time()
        while timeout is None or start_time+timeout > time.time():
            elems = self.elements
            if len(elems) <= self._index:
                continue
            return elems[self._index]
        raise RuntimeError("element not found")

    def tap(self, timeout=None):
        element = self.wait(timeout)
        eid = element['ELEMENT']
        return self._request("", suburl='element/%s/click' % eid)
    
    def tap_hold(self, duration=1.0, timeout=None):
        """
        Tap and hold for a moment

        Args:
            - duration(float): seconds of hold time

        [[FBRoute POST:@"/uiaElement/:uuid/touchAndHold"] respondWithTarget:self action:@selector(handleTouchAndHold:)],
        """
        element = self.wait(timeout)
        eid = element['ELEMENT']
        data = json.dumps({'duration': duration})
        return self._request(data, suburl='uiaElement/%s/touchAndHold' % eid)

<<<<<<< HEAD
=======
    def tap_hold(self, duration=1.0, timeout=None):
        """
        Tap and hold for a moment

        Args:
            - duration(float): seconds of hold time

        [[FBRoute POST:@"/uiaElement/:uuid/touchAndHold"] respondWithTarget:self action:@selector(handleTouchAndHold:)],
        """
        element = self.wait(timeout)
        eid = element['ELEMENT']
        data = json.dumps({'duration': duration})
        return self._request(data, suburl='uiaElement/%s/touchAndHold' % eid)


    def tap_hold(self, duration=1.0, timeout=None):
        """
        Tap and hold for a moment

        Args:
            - duration(float): seconds of hold time

        [[FBRoute POST:@"/uiaElement/:uuid/touchAndHold"] respondWithTarget:self action:@selector(handleTouchAndHold:)],
        """
        element = self.wait(timeout)
        eid = element['ELEMENT']
        data = json.dumps({'duration': duration})
        return self._request(data, suburl='uiaElement/%s/touchAndHold' % eid)

>>>>>>> bcaf760d
    def double_tap(self, x, y):
        """
        [[FBRoute POST:@"/uiaElement/:uuid/doubleTap"] respondWithTarget:self action:@selector(handleDoubleTap:)],
        """
        raise NotImplementedError()

    def scroll(self):
        """
        The comment in WDA source code looks funny

        // Using presence of arguments as a way to convey control flow seems like a pretty bad idea but it's
        // what ios-driver did and sadly, we must copy them.
        """
        raise NotImplementedError()

    def _property(self, name, data='', method='GET', timeout=None, eid=None):
        eid = eid or self.wait(timeout)['ELEMENT']
        return self._request(data, suburl='element/%s/%s' % (eid, name), method=method)['value']

    def set_text(self, text):
        return self._property('value', data=json.dumps({'value': list(text)}), method='POST')

    def clear_text(self):
        return self._property('clear', method='POST')

    def attribute(self, name):
        """
        get element attribute
        //POST element/:uuid/attribute/:name
        """
        return self._property('attribute/%s' % name)

    @property
    def value(self):
        """true or false"""
        return self.attribute('value')

    @property
    def enabled(self):
        """ true or false """
        return self._property('enabled')

    @property
    def accessible(self):
        """ true or false """
        return self._property('accessible')

    @property
    def displayed(self):
        """ true or false """
        return self._property('displayed')

    @property
    def rect(self):
        """
        Depreciated, use bounds instead
        Include location and size

        Return example:
        {u'origin': {u'y': 0, u'x': 0}, u'size': {u'width': 85, u'height': 20}}
        """
        return self._property('rect')

<<<<<<< HEAD
    @property
    def bounds(self):
        rect = self.rect
        x, y = rect['origin']['x'], rect['origin']['y']
        w, h = rect['size']['width'], rect['size']['height']
        return namedtuple('Bounds', ['x', 'y', 'width', 'height'])(x, y, w, h)
    
=======
>>>>>>> bcaf760d
    # @property
    # def location(self):
    #     """
    #     Return like
    #     {"x": 2, "y": 200}
    #     """
    #     return self._property('location')

    # @property
    # def size(self):
    #     """
    #     Return like
    #     {"width": 2, "height": 200}
    #     """
    #     return self._property('size')

    def click(self, *args, **kwargs):
        """ Alias of tap """
        return self.tap(*args, **kwargs)

    @property
    def count(self):
        return len(self.elements)

    @property
    def class_name(self):
        return self._property('name')

    @property
    def text(self):
        return self._property('text')

    def __len__(self):
        return self.count


class Session(object):
    def __init__(self, target, session_id):
        self._target = target.rstrip('/')
        self._sid = session_id

    def __str__(self):
        return 'wda.Session (id=%s)' % self._sid

    def __enter__(self):
        return self

    def __exit__(self, exc_type, exc_value, traceback):
        self.close()

    def _request(self, base_url, method='POST', data=None):
        func = dict(GET=requests.get, POST=requests.post, DELETE=requests.delete)[method]
        url = urljoin(self._target, 'session', self._sid, base_url)
        # print base_url, url
        res = func(url, data=data)
        return res.json()

    def tap(self, x, y):
        return self._request('/tap/0', data=json.dumps(dict(x=x, y=y)))

    def swipe(self, x1, y1, x2, y2, duration=0.2):
        """
        duration(float) not sure the unit, need to test so that you can known

        [[FBRoute POST:@"/uiaTarget/:uuid/dragfromtoforduration"] respondWithTarget:self action:@selector(handleDrag:)],
        """
        data = dict(fromX=x1, fromY=y1, toX=x2, toY=y2, duration=duration)
        return self._request('/uiaTarget/0/dragfromtoforduration', data=json.dumps(data))

    def dump(self):
        """ Bad """
        return self._request('source', 'GET')

    @property
    def orientation(self):
        """
        Return string
        One of <PORTRAIT | LANDSCAPE>
        """
        return self._request('orientation', 'GET')['value']

    # def set_text(self, text):
    #     return self._request('/element/0/value', data=json.dumps(dict(value=list(text))))

    def window_size(self):
        """
        Return dict:
        For example:

        {"width": 400, "height": 200}
        """
        return self._request('/window/0/size', 'GET')['value']

    def close(self):
        return self._request('/', 'DELETE')

    def __call__(self, **kwargs):
        if kwargs.get('className'):
            kwargs['class_name'] = kwargs.get('class_name') or kwargs.pop('className')
        return Selector(urljoin(self._target, '/session', self._sid), **kwargs)


class Client(object):
    def __init__(self, target='http://127.0.0.1:8100'):
        """
        Args:
            - target(string): base URL of your iPhone, ex http://10.0.0.1:8100
        """
        self._target = target

    def _request(self, base_url, method='GET', data=None):
        func = dict(GET=requests.get, POST=requests.post)[method]
        res = func(urljoin(self._target, base_url), data=data)
        return res.json()

    def status(self):
        return self._request('status')['value']

    def home(self):
        """ Press home button """
        return self._request('homescreen', 'POST')

    def session(self, bundle_id):
        """
        Args:
            - bundle_id(str): the app bundle id

        WDA Return json like

        {
            "value": {
                "sessionId": "69E6FDBA-8D59-4349-B7DE-A9CA41A97814",
                "capabilities": {
                    "device": "iphone",
                    "browserName": "部落冲突",
                    "sdkVersion": "9.3.2",
                    "CFBundleIdentifier": "com.supercell.magic"
                }
            },
            "sessionId": "69E6FDBA-8D59-4349-B7DE-A9CA41A97814",
            "status": 0
        }
        """
        data = json.dumps({'desiredCapabilities': {'bundleId': bundle_id}})
        res = self._request('session', 'POST', data=data)
        session_id = res.get('sessionId')
        if session_id is None:
            raise RuntimeError("WDA session start failed.")
        return Session(self._target, session_id)

    def screenshot(self, png_filename=None):
        """
        Screenshot with PNG format

        Args:
            - png_filename(string): optional, save file name

        Returns:
            png raw data
        """
        value = self._request('screenshot')['value']
        raw_value = base64.b64decode(value)
        if png_filename:
            with open(png_filename, 'w') as f:
                f.write(raw_value)
        return raw_value

    def source(self):
        # TODO: not tested
        return self._request('source', 'POST')['value']<|MERGE_RESOLUTION|>--- conflicted
+++ resolved
@@ -153,38 +153,6 @@
         data = json.dumps({'duration': duration})
         return self._request(data, suburl='uiaElement/%s/touchAndHold' % eid)
 
-<<<<<<< HEAD
-=======
-    def tap_hold(self, duration=1.0, timeout=None):
-        """
-        Tap and hold for a moment
-
-        Args:
-            - duration(float): seconds of hold time
-
-        [[FBRoute POST:@"/uiaElement/:uuid/touchAndHold"] respondWithTarget:self action:@selector(handleTouchAndHold:)],
-        """
-        element = self.wait(timeout)
-        eid = element['ELEMENT']
-        data = json.dumps({'duration': duration})
-        return self._request(data, suburl='uiaElement/%s/touchAndHold' % eid)
-
-
-    def tap_hold(self, duration=1.0, timeout=None):
-        """
-        Tap and hold for a moment
-
-        Args:
-            - duration(float): seconds of hold time
-
-        [[FBRoute POST:@"/uiaElement/:uuid/touchAndHold"] respondWithTarget:self action:@selector(handleTouchAndHold:)],
-        """
-        element = self.wait(timeout)
-        eid = element['ELEMENT']
-        data = json.dumps({'duration': duration})
-        return self._request(data, suburl='uiaElement/%s/touchAndHold' % eid)
-
->>>>>>> bcaf760d
     def double_tap(self, x, y):
         """
         [[FBRoute POST:@"/uiaElement/:uuid/doubleTap"] respondWithTarget:self action:@selector(handleDoubleTap:)],
@@ -248,7 +216,6 @@
         """
         return self._property('rect')
 
-<<<<<<< HEAD
     @property
     def bounds(self):
         rect = self.rect
@@ -256,8 +223,6 @@
         w, h = rect['size']['width'], rect['size']['height']
         return namedtuple('Bounds', ['x', 'y', 'width', 'height'])(x, y, w, h)
     
-=======
->>>>>>> bcaf760d
     # @property
     # def location(self):
     #     """
